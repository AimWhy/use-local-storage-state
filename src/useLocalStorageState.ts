<<<<<<< HEAD
=======
import Storage, {Serializer} from './storage'
import { unstable_batchedUpdates } from 'react-dom'
>>>>>>> 7b27339f
import type { Dispatch, SetStateAction } from 'react'
import { useRef, useMemo, useEffect, useCallback, useSyncExternalStore } from 'react'

export const inMemoryData = new Map<string, unknown>()

export type LocalStorageOptions<T> = {
    defaultValue?: T
    storageSync?: boolean
    serializer?: {
        stringify: (value: unknown) => string
        parse: (value: string) => unknown
    }
}

// - `useLocalStorageState()` return type
// - first two values are the same as `useState`
export type LocalStorageState<T> = [
    T,
    Dispatch<SetStateAction<T>>,
    {
        isPersistent: boolean
        removeItem: () => void
    },
]

export default function useLocalStorageState(
    key: string,
<<<<<<< HEAD
    options?: Omit<LocalStorageOptions<unknown>, 'defaultValue'>,
): LocalStorageState<unknown>
export default function useLocalStorageState<T>(
    key: string,
    options?: Omit<LocalStorageOptions<T | undefined>, 'defaultValue'>,
): LocalStorageState<T | undefined>
export default function useLocalStorageState<T>(
    key: string,
    options?: LocalStorageOptions<T>,
): LocalStorageState<T>
export default function useLocalStorageState<T = undefined>(
    key: string,
    options?: LocalStorageOptions<T | undefined>,
=======
    options?: { ssr: boolean, serializer?: Serializer },
): LocalStorageState<unknown>
export default function useLocalStorageState<T>(
    key: string,
    options?: { ssr: boolean, serializer?: Serializer },
): LocalStorageState<T | undefined>
export default function useLocalStorageState<T>(
    key: string,
    options?: { defaultValue?: T; ssr?: boolean, serializer?: Serializer },
): LocalStorageState<T>
export default function useLocalStorageState<T = undefined>(
    key: string,
    options?: { defaultValue?: T; ssr?: boolean, serializer?: Serializer },
>>>>>>> 7b27339f
): LocalStorageState<T | undefined> {
    const defaultValue = options?.defaultValue
    const serializer: Serializer = options?.serializer ?? JSON

    // SSR support
    if (typeof window === 'undefined') {
        return [
            defaultValue,
            (): void => {},
            {
                isPersistent: true,
                removeItem: (): void => {},
            },
        ]
    }

    const serializer = options?.serializer
    // eslint-disable-next-line react-hooks/rules-of-hooks
<<<<<<< HEAD
    return useClientLocalStorageState(
        key,
        defaultValue,
        options?.storageSync,
        serializer?.parse,
        serializer?.stringify,
    )
=======
    return useClientLocalStorageState(key, defaultValue, options?.ssr === true, serializer)
>>>>>>> 7b27339f
}

function useClientLocalStorageState<T>(
    key: string,
    defaultValue: T | undefined,
<<<<<<< HEAD
    storageSync: boolean = true,
    parse: (value: string) => unknown = parseJSON,
    stringify: (value: unknown) => string = JSON.stringify,
=======
    ssr: boolean,
    serializer: Serializer
>>>>>>> 7b27339f
): LocalStorageState<T | undefined> {
    const storage = useMemo(() => new Storage(serializer), [serializer])

    const initialDefaultValue = useRef(defaultValue).current

    // store default value in localStorage:
    // - initial issue: https://github.com/astoilkov/use-local-storage-state/issues/26
    //   issues that were caused by incorrect initial and secondary implementations:
    //   - https://github.com/astoilkov/use-local-storage-state/issues/30
    //   - https://github.com/astoilkov/use-local-storage-state/issues/33
    if (
        !inMemoryData.has(key) &&
        initialDefaultValue !== undefined &&
        localStorage.getItem(key) === null
    ) {
        // reasons for `localStorage` to throw an error:
        // - maximum quota is exceeded
        // - under Mobile Safari (since iOS 5) when the user enters private mode
        //   `localStorage.setItem()` will throw
        // - trying to access localStorage object when cookies are disabled in Safari throws
        //   "SecurityError: The operation is insecure."
        try {
            localStorage.setItem(key, stringify(initialDefaultValue))
        } catch {}
    }

    const storageValue = useRef<{ item: string | null; parsed: T | undefined }>({
        item: null,
        parsed: initialDefaultValue,
    })
    const value = useSyncExternalStore(
        useCallback(
            (onStoreChange) => {
                const onChange = (localKey: string): void => {
                    if (key === localKey) {
                        onStoreChange()
                    }
                }
                callbacks.add(onChange)
                return (): void => {
                    callbacks.delete(onChange)
                }
            },
            [key],
        ),

        // eslint-disable-next-line react-hooks/exhaustive-deps
        () => {
            const item = localStorage.getItem(key)

            if (inMemoryData.has(key)) {
                storageValue.current = {
                    item,
                    parsed: inMemoryData.get(key) as T | undefined,
                }
            } else if (item !== storageValue.current.item) {
                let parsed: T | undefined

                try {
                    parsed = item === null ? initialDefaultValue : (parse(item) as T)
                } catch {
                    parsed = initialDefaultValue
                }

                storageValue.current = {
                    item,
                    parsed,
                }
            }
<<<<<<< HEAD

            return storageValue.current.parsed
        },

        // istanbul ignore next
        () => initialDefaultValue,
    )
=======
        })
    }, [key])
    
>>>>>>> 7b27339f
    const setState = useCallback(
        (newValue: SetStateAction<T | undefined>): void => {
            const value =
                newValue instanceof Function ? newValue(storageValue.current.parsed) : newValue

            // reasons for `localStorage` to throw an error:
            // - maximum quota is exceeded
            // - under Mobile Safari (since iOS 5) when the user enters private mode
            //   `localStorage.setItem()` will throw
            // - trying to access localStorage object when cookies are disabled in Safari throws
            //   "SecurityError: The operation is insecure."
            try {
                localStorage.setItem(key, stringify(value))

                inMemoryData.delete(key)
            } catch {
                inMemoryData.set(key, value)
            }

            triggerCallbacks(key)
        },
<<<<<<< HEAD
        [key, stringify],
=======
        [key, updateHooks, initialDefaultValue, storage],
>>>>>>> 7b27339f
    )

    // - syncs change across tabs, windows, iframes
    // - the `storage` event is called only in all tabs, windows, iframe's except the one that
    //   triggered the change
    useEffect(() => {
        if (!storageSync) {
            return undefined
        }

        const onStorage = (e: StorageEvent): void => {
            if (e.storageArea === localStorage && e.key === key) {
                triggerCallbacks(key)
            }
        }

        window.addEventListener('storage', onStorage)

        return (): void => window.removeEventListener('storage', onStorage)
<<<<<<< HEAD
    }, [key, storageSync])
=======
    }, [key])

    // - adds this hook to the `activeHooks` array. see the `activeHooks` declaration above for a
    //   more detailed explanation
    useLayoutEffect(() => {
        const hook = { key, forceUpdate }
        activeHooks.add(hook)
        return (): void => {
            activeHooks.delete(hook)
        }
    }, [key])

    // - SSR support
    // - not inside a `useLayoutEffect` because this way we skip the calls to `useEffect()` and
    //   `useLayoutEffect()` for the first render (which also increases performance)
    // - inspired by: https://github.com/astoilkov/use-local-storage-state/pull/40
    // - related: https://github.com/astoilkov/use-local-storage-state/issues/39
    // - related: https://github.com/astoilkov/use-local-storage-state/issues/43
    const isFirstRenderRef = useRef(true)
    const isPossiblyHydrating = ssr && isFirstRenderRef.current
    isFirstRenderRef.current = false
    if (
        isPossiblyHydrating &&
        (Storage.data.has(key) || initialDefaultValue !== storage.get(key, initialDefaultValue))
    ) {
        forceUpdate()
    }

    // initial issue: https://github.com/astoilkov/use-local-storage-state/issues/26
    // issues that were caused by incorrect initial and secondary implementations:
    // - https://github.com/astoilkov/use-local-storage-state/issues/30
    // - https://github.com/astoilkov/use-local-storage-state/issues/33
    if (
        initialDefaultValue !== undefined &&
        !Storage.data.has(key) &&
        localStorage.getItem(key) === null
    ) {
        storage.set(key, initialDefaultValue)
    }
>>>>>>> 7b27339f

    return useMemo(
        () => [
            value,
            setState,
            {
<<<<<<< HEAD
                isPersistent: value === initialDefaultValue || !inMemoryData.has(key),
=======
                isPersistent: isPossiblyHydrating || !Storage.data.has(key),
>>>>>>> 7b27339f
                removeItem(): void {
                    inMemoryData.delete(key)
                    localStorage.removeItem(key)

                    triggerCallbacks(key)
                },
            },
        ],
        [key, setState, value, initialDefaultValue],
    )
}

const callbacks = new Set<(key: string) => void>()
function triggerCallbacks(key: string): void {
    for (const callback of [...callbacks]) {
        callback(key)
    }
}

/**
 * A wrapper for `JSON.parse()` which supports the return value of `JSON.stringify(undefined)`
 * which returns the string `"undefined"` and this method returns the value `undefined`.
 */
function parseJSON(value: string): unknown {
    return value === 'undefined' ? undefined : JSON.parse(value)
}<|MERGE_RESOLUTION|>--- conflicted
+++ resolved
@@ -1,8 +1,3 @@
-<<<<<<< HEAD
-=======
-import Storage, {Serializer} from './storage'
-import { unstable_batchedUpdates } from 'react-dom'
->>>>>>> 7b27339f
 import type { Dispatch, SetStateAction } from 'react'
 import { useRef, useMemo, useEffect, useCallback, useSyncExternalStore } from 'react'
 
@@ -30,7 +25,6 @@
 
 export default function useLocalStorageState(
     key: string,
-<<<<<<< HEAD
     options?: Omit<LocalStorageOptions<unknown>, 'defaultValue'>,
 ): LocalStorageState<unknown>
 export default function useLocalStorageState<T>(
@@ -44,24 +38,8 @@
 export default function useLocalStorageState<T = undefined>(
     key: string,
     options?: LocalStorageOptions<T | undefined>,
-=======
-    options?: { ssr: boolean, serializer?: Serializer },
-): LocalStorageState<unknown>
-export default function useLocalStorageState<T>(
-    key: string,
-    options?: { ssr: boolean, serializer?: Serializer },
-): LocalStorageState<T | undefined>
-export default function useLocalStorageState<T>(
-    key: string,
-    options?: { defaultValue?: T; ssr?: boolean, serializer?: Serializer },
-): LocalStorageState<T>
-export default function useLocalStorageState<T = undefined>(
-    key: string,
-    options?: { defaultValue?: T; ssr?: boolean, serializer?: Serializer },
->>>>>>> 7b27339f
 ): LocalStorageState<T | undefined> {
     const defaultValue = options?.defaultValue
-    const serializer: Serializer = options?.serializer ?? JSON
 
     // SSR support
     if (typeof window === 'undefined') {
@@ -77,7 +55,6 @@
 
     const serializer = options?.serializer
     // eslint-disable-next-line react-hooks/rules-of-hooks
-<<<<<<< HEAD
     return useClientLocalStorageState(
         key,
         defaultValue,
@@ -85,25 +62,15 @@
         serializer?.parse,
         serializer?.stringify,
     )
-=======
-    return useClientLocalStorageState(key, defaultValue, options?.ssr === true, serializer)
->>>>>>> 7b27339f
 }
 
 function useClientLocalStorageState<T>(
     key: string,
     defaultValue: T | undefined,
-<<<<<<< HEAD
     storageSync: boolean = true,
     parse: (value: string) => unknown = parseJSON,
     stringify: (value: unknown) => string = JSON.stringify,
-=======
-    ssr: boolean,
-    serializer: Serializer
->>>>>>> 7b27339f
 ): LocalStorageState<T | undefined> {
-    const storage = useMemo(() => new Storage(serializer), [serializer])
-
     const initialDefaultValue = useRef(defaultValue).current
 
     // store default value in localStorage:
@@ -170,7 +137,6 @@
                     parsed,
                 }
             }
-<<<<<<< HEAD
 
             return storageValue.current.parsed
         },
@@ -178,11 +144,7 @@
         // istanbul ignore next
         () => initialDefaultValue,
     )
-=======
-        })
-    }, [key])
-    
->>>>>>> 7b27339f
+
     const setState = useCallback(
         (newValue: SetStateAction<T | undefined>): void => {
             const value =
@@ -204,11 +166,7 @@
 
             triggerCallbacks(key)
         },
-<<<<<<< HEAD
         [key, stringify],
-=======
-        [key, updateHooks, initialDefaultValue, storage],
->>>>>>> 7b27339f
     )
 
     // - syncs change across tabs, windows, iframes
@@ -228,60 +186,14 @@
         window.addEventListener('storage', onStorage)
 
         return (): void => window.removeEventListener('storage', onStorage)
-<<<<<<< HEAD
     }, [key, storageSync])
-=======
-    }, [key])
-
-    // - adds this hook to the `activeHooks` array. see the `activeHooks` declaration above for a
-    //   more detailed explanation
-    useLayoutEffect(() => {
-        const hook = { key, forceUpdate }
-        activeHooks.add(hook)
-        return (): void => {
-            activeHooks.delete(hook)
-        }
-    }, [key])
-
-    // - SSR support
-    // - not inside a `useLayoutEffect` because this way we skip the calls to `useEffect()` and
-    //   `useLayoutEffect()` for the first render (which also increases performance)
-    // - inspired by: https://github.com/astoilkov/use-local-storage-state/pull/40
-    // - related: https://github.com/astoilkov/use-local-storage-state/issues/39
-    // - related: https://github.com/astoilkov/use-local-storage-state/issues/43
-    const isFirstRenderRef = useRef(true)
-    const isPossiblyHydrating = ssr && isFirstRenderRef.current
-    isFirstRenderRef.current = false
-    if (
-        isPossiblyHydrating &&
-        (Storage.data.has(key) || initialDefaultValue !== storage.get(key, initialDefaultValue))
-    ) {
-        forceUpdate()
-    }
-
-    // initial issue: https://github.com/astoilkov/use-local-storage-state/issues/26
-    // issues that were caused by incorrect initial and secondary implementations:
-    // - https://github.com/astoilkov/use-local-storage-state/issues/30
-    // - https://github.com/astoilkov/use-local-storage-state/issues/33
-    if (
-        initialDefaultValue !== undefined &&
-        !Storage.data.has(key) &&
-        localStorage.getItem(key) === null
-    ) {
-        storage.set(key, initialDefaultValue)
-    }
->>>>>>> 7b27339f
 
     return useMemo(
         () => [
             value,
             setState,
             {
-<<<<<<< HEAD
                 isPersistent: value === initialDefaultValue || !inMemoryData.has(key),
-=======
-                isPersistent: isPossiblyHydrating || !Storage.data.has(key),
->>>>>>> 7b27339f
                 removeItem(): void {
                     inMemoryData.delete(key)
                     localStorage.removeItem(key)
